#!/usr/bin/env python3
# -*- coding: utf-8 -*-

"""
pypi_audit.py
<<<<<<< HEAD
Audits one or more PyPI packages for quality & supply‑chain risk signals and
produces a weighted trust score (0‑100).
=======
Audits PyPI packages, writes JSON to a file by default, and prints a TL;DR breakdown.
INVERTED MODEL: Lower percent = better (safer). Higher percent = worse (riskier).

Risk display: [VERY LOW], [LOW], [MEDIUM], [HIGH], [CRITICAL]
>>>>>>> d6e1128b

Usage:
  python pypi_audit.py <package> [<package> ...]
    [--file packages.txt]
    [--pretty] [--timeout 15] [--no-osv]
    [--fail-above 70] [--fail-below 85]   # fail-above uses RISK %, fail-below uses HEALTH %
    [--out report.json]
    [--no-tldr]
    [--stdout-json]

Notes:
- Package arguments may include version pins, e.g. `requests==2.31.0` or `packaging==16.8`.
- Extras/specifiers like `foo[bar]==1.0` are accepted; extras are ignored for metadata fetch.
- If an exact version is pinned (== or ===), wheel/recency checks and OSV queries target that version.

Exit codes:
  0 = success
  1 = operational error (e.g., fetch failed, bad args, write error)
  2 = quality gate failed
"""

import argparse
import datetime as dt
import json
import os
import re
import sys
from dataclasses import dataclass, asdict
from typing import Any, Dict, List, Optional, Tuple

try:
    import requests
    from requests.adapters import HTTPAdapter
    from urllib3.util.retry import Retry
except ImportError:
    print("This script requires the 'requests' package. Try: pip install requests", file=sys.stderr)
    sys.exit(2)

PYPI_JSON_URL = "https://pypi.org/pypi/{name}/json"
OSV_QUERY_URL = "https://api.osv.dev/v1/query"

# ---------- Metric Weights ----------
WEIGHTS = {
    "recent_release": 15,
    "release_cadence": 10,
    "has_license": 10,
    "license_osi_approved": 5,
    "has_requires_python": 8,
    "dev_status": 8,
    "has_readme": 5,
    "maintainer_present": 5,
    "wheels_present": 8,
    "manylinux_or_abi3": 4,
    "py3_wheel": 4,
    "project_urls": 5,
    "ci_badge_hint": 2,
    "dep_count_reasonable": 5,
    "vulns_known_none": 6,
}

# Inverted risk thresholds (higher percent = worse).
# Returns label, [DISPLAY], rank (1 best .. 5 worst).
RISK_THRESHOLDS_INVERTED = [
    (15, ("Very Low",  "[VERY LOW]", 1)),
    (30, ("Low",       "[LOW]",      2)),
    (50, ("Medium",    "[MEDIUM]",   3)),
    (70, ("High",      "[HIGH]",     4)),
    (100,("Critical",  "[CRITICAL]", 5)),
]

DEV_STATUS_POINTS = {
    "1 - Planning": 0.2,
    "2 - Pre-Alpha": 0.2,
    "3 - Alpha": 0.4,
    "4 - Beta": 0.6,
    "5 - Production/Stable": 1.0,
    "6 - Mature": 1.0,
    "7 - Inactive": 0.1,
}

OSI_LICENSE_HINTS = [
    "Apache Software License",
    "MIT License",
    "BSD License",
    "GNU General Public License",
    "GNU Lesser General Public License",
    "Mozilla Public License",
    "ISC License",
    "Python Software Foundation License",
    "Academic Free License",
    "Artistic License",
    "Eclipse Public License",
]

CI_BADGE_PATTERNS = [
    r"badge\.fury\.io",
    r"shields\.io",
    r"github\.com/.+/actions",
    r"travis-ci\.org",
    r"travis-ci\.com",
    r"circleci\.com",
    r"appveyor\.com",
    r"gitlab\.com/.+/-/pipelines",
]

# ---------- Version parsing helpers ----------

_SPEC_SPLIT_RE = re.compile(
    r"""^\s*
        (?P<name>[A-Za-z0-9][A-Za-z0-9._-]*)
        (?:\[[^\]]*\])?                 # optional extras, ignored
        \s*
        (?:
            (?P<op>===|==|!=|~=|>=|<=|>|<)
            \s*
            (?P<ver>[A-Za-z0-9][A-Za-z0-9._+-]*)
        )?
        \s*$
    """,
    re.VERBOSE,
)

def parse_name_and_exact_version(s: str) -> Tuple[str, Optional[str]]:
    """
    Returns (name, exact_version or None). Only returns a version if operator is == or ===.
    Accepts extras like 'pkg[extra]==1.2' and ignores the extras.
    If the string doesn't match, fallback to treating the whole string as the name.
    """
    m = _SPEC_SPLIT_RE.match(s)
    if not m:
        # Fallback: strip anything after first specifier char
        name = re.split(r"[<>=!~\s]", s, 1)[0]
        return name, None
    name = m.group("name")
    op = m.group("op")
    ver = m.group("ver")
    if op in ("==", "===") and ver:
        return name, ver
    return name, None

# ---------- Data classes ----------

@dataclass
class Metric:
    name: str
    value: Any
    weight: int
    score: float
    comment: str

# ---------- Networking ----------

def make_session(timeout: int) -> requests.Session:
    sess = requests.Session()
    retries = Retry(
        total=3,
        backoff_factor=0.5,
        status_forcelist=[429, 500, 502, 503, 504],
        allowed_methods=["GET", "POST"],
        raise_on_status=False,
    )
    adapter = HTTPAdapter(max_retries=retries)
    sess.mount("https://", adapter)
    sess.mount("http://", adapter)
    sess.request = _timeout_request_wrapper(sess.request, timeout)
    return sess

def _timeout_request_wrapper(func, timeout: int):
    def wrapped(method, url, **kwargs):
        kwargs.setdefault("timeout", timeout)
        return func(method, url, **kwargs)
    return wrapped

def get_json(sess: requests.Session, url: str, method: str = "GET", payload: Optional[dict] = None) -> Optional[dict]:
    try:
        r = sess.get(url) if method == "GET" else sess.post(url, json=payload or {})
        if r.status_code == 200:
            return r.json()
        return None
    except requests.RequestException:
        return None

def fetch_pypi_metadata(sess: requests.Session, name: str) -> Optional[dict]:
    return get_json(sess, PYPI_JSON_URL.format(name=name))

# ---------- Helpers over PyPI JSON ----------

def parse_latest_release_date(data: dict) -> Optional[dt.datetime]:
    releases = data.get("releases") or {}
    latest_dt = None
    for files in releases.values():
        for f in files or []:
            up = f.get("upload_time_iso_8601") or f.get("upload_time")
            if not up:
                continue
            try:
                up_dt = dt.datetime.fromisoformat(up.replace("Z", "+00:00"))
            except Exception:
                continue
            if (latest_dt is None) or (up_dt > latest_dt):
                latest_dt = up_dt
    if latest_dt is None:
        info = data.get("info") or {}
        up = info.get("upload_time_iso_8601") or info.get("upload_time")
        if up:
            try:
                latest_dt = dt.datetime.fromisoformat(up.replace("Z", "+00:00"))
            except Exception:
                latest_dt = None
    return latest_dt

def release_date_for_version(data: dict, version: str) -> Optional[dt.datetime]:
    releases = data.get("releases") or {}
    files = releases.get(version) or []
    latest_dt = None
    for f in files:
        up = f.get("upload_time_iso_8601") or f.get("upload_time")
        if not up:
            continue
        try:
            up_dt = dt.datetime.fromisoformat(up.replace("Z", "+00:00"))
        except Exception:
            continue
        if (latest_dt is None) or (up_dt > latest_dt):
            latest_dt = up_dt
    return latest_dt

def releases_in_last_days(data: dict, days: int = 365) -> int:
    cutoff = dt.datetime.now(dt.timezone.utc) - dt.timedelta(days=days)
    releases = data.get("releases") or {}
    seen_versions = 0
    for _, files in releases.items():
        latest_for_ver = None
        for f in files or []:
            up = f.get("upload_time_iso_8601") or f.get("upload_time")
            if not up:
                continue
            try:
                up_dt = dt.datetime.fromisoformat(up.replace("Z", "+00:00"))
            except Exception:
                continue
            if latest_for_ver is None or up_dt > latest_for_ver:
                latest_for_ver = up_dt
        if latest_for_ver and latest_for_ver >= cutoff:
            seen_versions += 1
    return seen_versions

def detect_license(info: dict) -> Tuple[bool, bool, str]:
    raw = (info.get("license") or "").strip()
    classifiers = info.get("classifiers") or []
    has = False
    looks_osi = False
    for c in classifiers:
        if c.startswith("License ::"):
            has = True
            for hint in OSI_LICENSE_HINTS:
                if hint in c:
                    looks_osi = True
                    break
    if not has and raw:
        has = True
        for hint in OSI_LICENSE_HINTS + ["Apache", "MIT", "BSD", "GPL", "LGPL", "MPL", "ISC", "EPL"]:
            if hint.lower() in raw.lower():
                looks_osi = True
                break
    return has, looks_osi, raw or "unknown"

def dev_status_score(info: dict) -> Tuple[float, str]:
    classifiers = info.get("classifiers") or []
    status_label = None
    for c in classifiers:
        if c.startswith("Development Status ::"):
            status_label = c.split("::")[-1].strip()
            break
    if not status_label:
        return 0.5, "Unknown"
    points = 0.5
    for key, val in DEV_STATUS_POINTS.items():
        if key in status_label:
            points = val
            break
    return points, status_label

def readme_present(info: dict) -> bool:
    desc = info.get("description") or ""
    return len(desc.strip()) >= 200

def maintainer_present(info: dict) -> bool:
    fields = [
        info.get("maintainer"), info.get("maintainer_email"),
        info.get("author"), info.get("author_email"),
    ]
    return any(bool((f or "").strip()) for f in fields)

def project_urls_present(info: dict) -> bool:
    urls = info.get("project_urls") or {}
    if urls:
        return True
    return bool((info.get("home_page") or "").strip() or (info.get("project_url") or "").strip())

def has_ci_badge(info: dict) -> bool:
    text = (info.get("description") or "") + " " + " ".join((info.get("project_urls") or {}).values())
    text_lower = text.lower()
    for pat in CI_BADGE_PATTERNS:
        if re.search(pat, text_lower):
            return True
    return False

def wheel_presence_for_version(data: dict, version: Optional[str]) -> Tuple[bool, bool, bool]:
    info = data.get("info") or {}
    ver = version or info.get("version")
    releases = data.get("releases") or {}
    files = releases.get(ver) or []
    has_wheel = False
    manylinux_or_abi3 = False
    py3_wheel = False
    for f in files:
        fn = (f.get("filename") or "")
        packagetype = f.get("packagetype")
        if packagetype == "bdist_wheel" or fn.endswith(".whl"):
            has_wheel = True
            fl = fn.lower()
            if "manylinux" in fl or "abi3" in fl:
                manylinux_or_abi3 = True
            if "py3" in fl or "cp3" in fl:
                py3_wheel = True
    return has_wheel, manylinux_or_abi3, py3_wheel

def dependency_count(info: dict) -> int:
    reqs = info.get("requires_dist") or []
    return len(reqs)

def osv_vulnerability_count(sess: requests.Session, package: str, version: Optional[str]) -> Optional[int]:
    payload = {"package": {"name": package, "ecosystem": "PyPI"}}
    if version:
        payload["version"] = version
    data = get_json(sess, OSV_QUERY_URL, method="POST", payload=payload)
    if not data:
        return None
    vulns = data.get("vulns") or []
    return len(vulns)

def clamp(v: float, lo: float, hi: float) -> float:
    return max(lo, min(hi, v))

def risk_tuple_from_percent(risk_percent: float) -> Tuple[str, str, int]:
    for threshold, tup in RISK_THRESHOLDS_INVERTED:
        if risk_percent <= threshold:
            return tup
    return ("Critical", "[CRITICAL]", 5)

# ---------- Scoring ----------

def score_one(meta: dict, include_osv: bool, sess: requests.Session, name: str, exact_version: Optional[str]) -> Dict[str, Any]:
    info = meta.get("info") or {}
    metrics: List[Metric] = []

    # Recency: if version pinned, use that version's upload date; else latest across all.
    if exact_version:
        vdt = release_date_for_version(meta, exact_version)
        if vdt:
            days = (dt.datetime.now(dt.timezone.utc) - vdt).days
            recency_factor = clamp(1 - days / 365.0, 0, 1)
            score = recency_factor * WEIGHTS["recent_release"]
            comment = f"Version {exact_version} released {days} days ago ({vdt.date().isoformat()})."
        else:
            days = None
            score = 0
            comment = f"Version {exact_version} not found in releases."
    else:
        latest_dt = parse_latest_release_date(meta)
        if latest_dt:
            days = (dt.datetime.now(dt.timezone.utc) - latest_dt).days
            recency_factor = clamp(1 - days / 365.0, 0, 1)
            score = recency_factor * WEIGHTS["recent_release"]
            comment = f"Last release {days} days ago ({latest_dt.date().isoformat()})."
        else:
            score = 0
            comment = "No release date found."
            days = None

    metrics.append(Metric("recent_release", days if days is not None else "unknown",
                          WEIGHTS["recent_release"], round(score, 2), comment))

    # Cadence still based on the project overall (not just one pinned version)
    rels_year = releases_in_last_days(meta, 365)
    cadence_factor = clamp(rels_year / 6.0, 0, 1)
    metrics.append(Metric("release_cadence_last_365d", rels_year, WEIGHTS["release_cadence"],
                          round(cadence_factor * WEIGHTS["release_cadence"], 2),
                          f"{rels_year} release(s) in the last 365 days."))

    has_lic, looks_osi, raw_lic = detect_license(info)
    metrics.append(Metric("license_present", raw_lic, WEIGHTS["has_license"],
                          WEIGHTS["has_license"] if has_lic else 0,
                          "License detected." if has_lic else "No clear license found."))
    metrics.append(Metric("license_osi_approved_hint", looks_osi, WEIGHTS["license_osi_approved"],
                          WEIGHTS["license_osi_approved"] if looks_osi else 0,
                          "OSI-style license suggested by classifiers/text." if looks_osi else "License may not be OSI-approved or is unclear."))

    rp = info.get("requires_python")
    metrics.append(Metric("requires_python_present", rp or "none", WEIGHTS["has_requires_python"],
                          WEIGHTS["has_requires_python"] if rp else 0,
                          "Requires-Python specified." if rp else "No Python version constraint specified."))

    dev_pts, dev_label = dev_status_score(info)
    metrics.append(Metric("development_status", dev_label, WEIGHTS["dev_status"],
                          round(dev_pts * WEIGHTS["dev_status"], 2),
                          f"Classifier indicates: {dev_label}."))

    has_md = readme_present(info)
    metrics.append(Metric("readme_present", has_md, WEIGHTS["has_readme"],
                          WEIGHTS["has_readme"] if has_md else 0,
                          "Project has a substantial long description." if has_md else "Long description appears thin or missing."))

    maint_ok = maintainer_present(info)
    metrics.append(Metric("maintainer_present", maint_ok, WEIGHTS["maintainer_present"],
                          WEIGHTS["maintainer_present"] if maint_ok else 0,
                          "Maintainer/author metadata present." if maint_ok else "Maintainer/author fields missing."))

    has_wheel, has_manylinux_or_abi3, has_py3 = wheel_presence_for_version(meta, exact_version)
    metrics.append(Metric("latest_has_wheel" if not exact_version else "pinned_has_wheel",
                          has_wheel, WEIGHTS["wheels_present"],
                          WEIGHTS["wheels_present"] if has_wheel else 0,
                          ("Wheel available for evaluated version." if exact_version else "Wheel available for latest version.")
                          if has_wheel else
                          ("Evaluated version appears sdist-only." if exact_version else "Latest version appears sdist-only.")))
    metrics.append(Metric("manylinux_or_abi3", has_manylinux_or_abi3, WEIGHTS["manylinux_or_abi3"],
                          WEIGHTS["manylinux_or_abi3"] if has_manylinux_or_abi3 else 0,
                          "Wheel suggests manylinux/abi3 compatibility." if has_manylinux_or_abi3 else "No manylinux/abi3 hint detected."))
    metrics.append(Metric("py3_wheel", has_py3, WEIGHTS["py3_wheel"],
                          WEIGHTS["py3_wheel"] if has_py3 else 0,
                          "Python 3 wheel present." if has_py3 else "No explicit py3 wheel tag detected."))

    urls_ok = project_urls_present(info)
    metrics.append(Metric("project_urls_present", urls_ok, WEIGHTS["project_urls"],
                          WEIGHTS["project_urls"] if urls_ok else 0,
                          "Project URLs available (homepage/repo/docs)." if urls_ok else "No project URLs declared."))

    ci_hint = has_ci_badge(info)
    metrics.append(Metric("ci_badge_hint", ci_hint, WEIGHTS["ci_badge_hint"],
                          WEIGHTS["ci_badge_hint"] if ci_hint else 0,
                          "CI or quality badges referenced." if ci_hint else "No CI/quality badge hints found."))

    dep_cnt = dependency_count(info)
    if dep_cnt == 0:
        dep_factor = 0.8
        dep_comment = "No declared runtime dependencies."
    elif dep_cnt <= 25:
        dep_factor = 1.0
        dep_comment = f"{dep_cnt} declared dependencies (reasonable)."
    elif dep_cnt <= 50:
        dep_factor = 0.6
        dep_comment = f"{dep_cnt} dependencies (somewhat heavy)."
    else:
        dep_factor = 0.3
        dep_comment = f"{dep_cnt} dependencies (heavy)."
    metrics.append(Metric("dependency_count_reasonable", dep_cnt, WEIGHTS["dep_count_reasonable"],
                          round(dep_factor * WEIGHTS["dep_count_reasonable"], 2), dep_comment))

    osv_count = None
    if include_osv:
        osv_count = osv_vulnerability_count(sess, name, exact_version)
    if include_osv and osv_count is not None:
        if osv_count == 0:
            osv_score = WEIGHTS["vulns_known_none"]
            osv_comment = "No known OSV vulnerabilities."
        else:
            osv_factor = clamp(1 - (osv_count / 5.0), 0, 1)
            osv_score = round(osv_factor * WEIGHTS["vulns_known_none"], 2)
            osv_comment = f"{osv_count} known OSV vulnerability(ies) found."
        metrics.append(Metric("vulnerabilities_known_osv", osv_count, WEIGHTS["vulns_known_none"], osv_score, osv_comment))
    else:
        metrics.append(Metric("vulnerabilities_known_osv", "skipped", WEIGHTS["vulns_known_none"], 0,
                              "OSV check skipped or unavailable."))

    # Aggregate -> percent
    score_total_good = round(sum(m.score for m in metrics), 2)
    score_max = sum(m.weight for m in metrics)
    health_percent = round((score_total_good / score_max) * 100, 1) if score_max else 0.0
    risk_percent = round(100.0 - health_percent, 1)
    risk_label, risk_display, risk_rank = risk_tuple_from_percent(risk_percent)

    # Highlights
    highlights = []
    # recency highlight based on evaluated target
    if exact_version:
        vdt = release_date_for_version(meta, exact_version)
        if vdt and (dt.datetime.now(dt.timezone.utc) - vdt).days <= 120:
            highlights.append(f"{name}=={exact_version} released in the last 4 months.")
    else:
        latest_dt = parse_latest_release_date(meta)
        if latest_dt and (dt.datetime.now(dt.timezone.utc) - latest_dt).days <= 120:
            highlights.append("Active releases in the last 4 months.")
    if has_wheel and has_py3:
        highlights.append("Pre-built Python 3 wheels available.")
    if has_lic and looks_osi:
        highlights.append("Clear OSI-style license.")
    if rp:
        highlights.append(f"Requires-Python set: {rp}.")
    if urls_ok:
        highlights.append("Project URLs present (repo/docs/homepage).")
    if dep_cnt > 50:
        highlights.append("Heavy dependency footprint—review needed.")
    if include_osv and (osv_count not in (None, 0)):
        highlights.append("Known vulnerabilities present—investigate advisories.")

    evaluated_version = exact_version or info.get("version")

    return {
        "package": name,
        "requested": {"raw": None, "exact_version": exact_version} if exact_version else {"raw": None, "exact_version": None},
        "collected_at": dt.datetime.utcnow().isoformat() + "Z",
        "score_total_good": score_total_good,
        "score_max": score_max,
        "health_percent": health_percent,
        "risk_percent": risk_percent,
        "score_percent": risk_percent,
        "risk_level": risk_label,
        "risk_level_display": risk_display,
        "risk_level_rank": risk_rank,
        "info": {
            "name": info.get("name"),
            "summary": info.get("summary"),
            "version_latest": info.get("version"),
            "evaluated_version": evaluated_version,
            "home_page": info.get("home_page"),
            "project_urls": info.get("project_urls"),
        },
        "metrics": [asdict(m) for m in metrics],
        "highlights": highlights,
    }

# ---------- I/O ----------

def print_tldr(results: List[Dict[str, Any]], fail_above: Optional[float], fail_below: Optional[float]) -> None:
    print("\n=== PyPI Audit TL;DR (Inverted: lower is better) ===")
    if fail_above is not None:
        print(f"Quality gate A: FAIL if RISK % > {fail_above}")
    if fail_below is not None:
        print(f"Quality gate B (legacy): FAIL if HEALTH % < {fail_below}")
    if fail_above is not None or fail_below is not None:
        print()
    for r in results:
        name = r.get("package")
        info = r.get("info") or {}
        evaluated_version = (info or {}).get("evaluated_version") or "unknown"
        if "error" in r:
            print(f"[ERROR] - {name}: {r['error']}\n")
            continue
        risk_display = r.get("risk_level_display", "[UNKNOWN]")
        risk_percent = r.get("risk_percent")
        health_percent = r.get("health_percent")
        total_good = r.get("score_total_good")
        smax = r.get("score_max")
        print(f"{risk_display} {name} @ {evaluated_version}: RISK {risk_percent}% (Health {health_percent}%)  GoodPoints {total_good}/{smax}")
        for m in r.get("metrics", []):
            print(f"    • {m['name']}: {m['score']}/{m['weight']} – {m['comment']}")
        highs = r.get("highlights") or []
        if highs:
            print("    Highlights: " + " | ".join(highs))
        print()

def default_out_path(pkgs: List[str]) -> str:
    if len(pkgs) == 1:
        safe = re.sub(r"[^A-Za-z0-9._-]+", "_", pkgs[0])
        return f"{safe}_pypi_audit.json"
    ts = dt.datetime.utcnow().strftime("%Y%m%d_%H%M%S")
    return f"pypi_audit_{ts}.json"

def write_json_file(path: str, payload: Any, pretty: bool) -> None:
    try:
        with open(path, "w", encoding="utf-8") as f:
            if pretty:
                json.dump(payload, f, indent=2, ensure_ascii=False)
            else:
                json.dump(payload, f, ensure_ascii=False)
    except OSError as e:
        print(f"ERROR: failed to write JSON to '{path}': {e}", file=sys.stderr)
        sys.exit(1)

def read_packages_from_file(path: str) -> List[str]:
    """Read a file and return package specs split by newline, spaces, or commas."""
    try:
        with open(path, "r", encoding="utf-8") as f:
            text = f.read()
    except OSError as e:
        print(f"ERROR: failed to read package file '{path}': {e}", file=sys.stderr)
        sys.exit(1)
    parts = re.split(r"[\s,]+", text.strip())
    return [p for p in parts if p]

# ---------- Main ----------

def main():
    parser = argparse.ArgumentParser(description="Audit PyPI packages for trust & risk signals (inverted scoring).")
    parser.add_argument("packages", nargs="*", help="One or more PyPI package names (optional specifiers, e.g., name==1.2.3).")
    parser.add_argument("--file", type=str, help="Read package names from a file (newline/space/comma-separated).")
    parser.add_argument("--pretty", action="store_true", help="Pretty-print JSON (file and --stdout-json).")
    parser.add_argument("--timeout", type=int, default=15, help="HTTP timeout in seconds (default: 15).")
    parser.add_argument("--no-osv", action="store_true", help="Skip OSV vulnerability check.")

    # Gates:
    parser.add_argument("--fail-above", type=float, default=None,
                        help="Fail (exit 2) if any RISK percent is above this threshold (0-100).")
    parser.add_argument("--fail-below", type=float, default=None,
                        help="[LEGACY] Fail (exit 2) if any HEALTH percent is below this threshold (0-100).")

    parser.add_argument("--out", type=str, default=None, help="Path to write JSON report. Default depends on package count.")
    parser.add_argument("--no-tldr", action="store_true", help="Do not print the TL;DR breakdown.")
    parser.add_argument("--stdout-json", action="store_true", help="Also print the JSON payload to stdout.")
    args = parser.parse_args()

    # Build package list from CLI + optional file
    raw_specs: List[str] = list(args.packages) if args.packages else []
    if args.file:
        raw_specs.extend(read_packages_from_file(args.file))

    if not raw_specs:
        print("No packages specified. Provide package names or use --file <path>.", file=sys.stderr)
        sys.exit(1)

    # Parse specs into (name, exact_version_or_None)
    to_audit: List[Tuple[str, Optional[str], str]] = []  # (name, exact_ver, original_spec)
    for spec in raw_specs:
        name, exact_ver = parse_name_and_exact_version(spec)
        to_audit.append((name, exact_ver, spec))

    # Validate thresholds
    def valid_pct(x):
        return x is None or (0 <= x <= 100)
    if not valid_pct(args.fail_above) or not valid_pct(args.fail_below):
        print("Thresholds must be between 0 and 100.", file=sys.stderr)
        sys.exit(1)
    if args.fail_below is not None and args.fail_above is None:
        print("NOTE: --fail-below applies to HEALTH percent (higher is better). "
              "Prefer --fail-above, which applies to RISK percent (higher is worse).", file=sys.stderr)

    sess = make_session(timeout=args.timeout)
    results: List[Dict[str, Any]] = []
    had_operational_error = False
    gate_failed = False

    for name, exact_ver, original in to_audit:
        meta = fetch_pypi_metadata(sess, name)
        if not meta:
            results.append({
                "package": name,
                "requested": {"raw": original, "exact_version": exact_ver},
                "collected_at": dt.datetime.utcnow().isoformat() + "Z",
                "error": "Package not found or PyPI unreachable."
            })
            had_operational_error = True
            continue

        # If an exact version was requested but is not in releases, return a specific error.
        if exact_ver and exact_ver not in (meta.get("releases") or {}):
            results.append({
                "package": name,
                "requested": {"raw": original, "exact_version": exact_ver},
                "collected_at": dt.datetime.utcnow().isoformat() + "Z",
                "error": f"Version '{exact_ver}' not found for package '{name}'."
            })
            had_operational_error = True
            continue

        scored = score_one(meta, include_osv=not args.no_osv, sess=sess, name=name, exact_version=exact_ver)
        # attach the original spec
        if "requested" in scored:
            scored["requested"]["raw"] = original
        else:
            scored["requested"] = {"raw": original, "exact_version": exact_ver}
        results.append(scored)

    # Apply gates (prefer fail-above if present)
    if not had_operational_error:
        if args.fail_above is not None:
            for r in results:
                rp = r.get("risk_percent")
                if rp is None or rp > args.fail_above:
                    gate_failed = True
                    break
        elif args.fail_below is not None:
            for r in results:
                hp = r.get("health_percent")
                if hp is None or hp < args.fail_below:
                    gate_failed = True
                    break

    # Write JSON report
    out_path = args.out or default_out_path([s for s in (spec for _, _, spec in to_audit)])
    payload = results if len(results) > 1 else results[0]
    write_json_file(out_path, payload, pretty=args.pretty)

    # Optional echo of JSON
    if args.stdout_json:
        if args.pretty:
            print(json.dumps(payload, indent=2, ensure_ascii=False))
        else:
            print(json.dumps(payload, ensure_ascii=False))

    # TL;DR
    if not args.no_tldr:
        print_tldr(results, args.fail_above, args.fail_below)
        print(f"JSON report written to: {os.path.abspath(out_path)}")

    # Exit codes
    if had_operational_error:
        sys.exit(1)
    if gate_failed:
        sys.exit(2)
    sys.exit(0)

if __name__ == "__main__":
    main()<|MERGE_RESOLUTION|>--- conflicted
+++ resolved
@@ -3,15 +3,9 @@
 
 """
 pypi_audit.py
-<<<<<<< HEAD
 Audits one or more PyPI packages for quality & supply‑chain risk signals and
-produces a weighted trust score (0‑100).
-=======
-Audits PyPI packages, writes JSON to a file by default, and prints a TL;DR breakdown.
-INVERTED MODEL: Lower percent = better (safer). Higher percent = worse (riskier).
-
-Risk display: [VERY LOW], [LOW], [MEDIUM], [HIGH], [CRITICAL]
->>>>>>> d6e1128b
+produces a weighted trust score (0‑100) with a breakdown similar in spirit to
+the Docker image audit script.
 
 Usage:
   python pypi_audit.py <package> [<package> ...]
